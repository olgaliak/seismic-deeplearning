# Byte-compiled / optimized / DLL files
__pycache__/
*.py[cod]
*$py.class

# C extensions
*.so

# Distribution / packaging
.Python
build/
develop-eggs/
dist/
downloads/
eggs/
.eggs/
lib/
lib64/
parts/
sdist/
var/
wheels/
*.egg-info/
.installed.cfg
*.egg
MANIFEST

# PyInstaller
#  Usually these files are written by a python script from a template
#  before PyInstaller builds the exe, so as to inject date/other infos into it.
*.manifest
*.spec

# Installer logs
pip-log.txt
pip-delete-this-directory.txt

# Unit test / coverage reports
htmlcov/
.tox/
.coverage
.coverage.*
.cache
nosetests.xml
coverage.xml
*.cover
.hypothesis/
.pytest_cache/

# Translations
*.mo
*.pot

# Django stuff:
*.log
local_settings.py
db.sqlite3

# Flask stuff:
instance/
.webassets-cache

# Scrapy stuff:
.scrapy

# Sphinx documentation
docs/_build/

# PyBuilder
target/

# Jupyter Notebook
.ipynb_checkpoints

# pyenv
.python-version

# celery beat schedule file
celerybeat-schedule

# SageMath parsed files
*.sage.py

# Environments
.env
.venv
env/
venv/
ENV/
env.bak/
venv.bak/
<<<<<<< HEAD
wheels/


.dev_env
.azureml

# Logs
*.tfevents.*
**/runs
**/log
**/output

#
interpretation/environment/anaconda/local/src/*
interpretation/environment/anaconda/local/src/cv-lib
.code-workspace.code-workspace
**/.vscode
**/.idea
=======

# Spyder project settings
.spyderproject
.spyproject

# Rope project settings
.ropeproject

# mkdocs documentation
/site

# mypy
.mypy_cache/
>>>>>>> b5f2a3fe
<|MERGE_RESOLUTION|>--- conflicted
+++ resolved
@@ -89,9 +89,7 @@
 ENV/
 env.bak/
 venv.bak/
-<<<<<<< HEAD
 wheels/
-
 
 .dev_env
 .azureml
@@ -108,7 +106,6 @@
 .code-workspace.code-workspace
 **/.vscode
 **/.idea
-=======
 
 # Spyder project settings
 .spyderproject
@@ -121,5 +118,4 @@
 /site
 
 # mypy
-.mypy_cache/
->>>>>>> b5f2a3fe
+.mypy_cache/